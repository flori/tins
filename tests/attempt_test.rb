require 'test_helper'
require 'tins/xt'

module Tins
  class AttemptTest < Test::Unit::TestCase
    class MyError < StandardError; end

    class MyException < Exception; end

    def test_attempt_with_invalid_arguments
      assert_raise(ArgumentError) { attempt(:attempts => 0) {  } }
    end

    def test_attempt_block_condition
<<<<<<< HEAD
      assert attempt(attempts: 1, exception_class: nil) { |c| c == 1 }
      assert attempt(attempts: 3, exception_class: nil) { |c| c == 1 }
      assert_equal false, attempt(attempts: 3, exception_class: nil) { |c| c == 4 }
      assert_nil attempt(attempts: 0, exception_class: nil) { |c| c == 4 }
      assert_raise(Exception) { attempt(attempts: 3, exception_class: nil) { raise Exception } }
=======
      assert attempt(:attempts => 1, :exception_class => nil) { |c| c == 1 }
      assert attempt(:attempts => 3, :exception_class => nil) { |c| c == 1 }
      assert_equal false, attempt(:attempts => 3, :exception_class => nil) { |c| c == 4 }
      assert_raise(MyException) { attempt(:attempts => 3, :exception_class => nil) { raise MyException } }
>>>>>>> fbe2ddec
    end

    def test_attempt_default_exception
      assert attempt(1) { |c| c != 1 and raise MyError }
      assert attempt(3) { |c| c != 1 and raise MyError }
      assert_equal false, attempt(3) { |c| c != 4 and raise MyError }
      assert_raise(Exception) { attempt(3) { raise Exception } }
    end

    def test_attempt_exception
<<<<<<< HEAD
      assert attempt(attempts: 1, exception_class: MyException) { |c| c != 1 and raise MyException }
      assert attempt(attempts: 3, exception_class: MyException) { |c| c != 1 and raise MyException }
      assert_nil attempt(attempts: 0, exception_class: MyException) { |c| c != 4 and raise MyException }
      assert_raise(Exception) { attempt(attempts: 3, exception_class: MyException) { raise Exception } }
=======
      assert_equal false,
        attempt(:attempts => 3, :exception_class => MyException) { raise MyException }
      assert_equal true,
        attempt(:attempts => 3, :exception_class => MyException) { |c| c == 1 and raise MyException }
>>>>>>> fbe2ddec
    end

    def test_reraise_exception
      tries = 0
      assert_raise(MyException) do
        attempt(attempts: 3, exception_class: MyException, reraise: true) do |c|
          tries = c; raise MyException
        end
      end
      assert_equal 3, tries
    end

    def test_reraise_exception_with_numeric_sleep
      tries = 0
      singleton_class.class_eval do
        define_method(:sleep_duration) do |duration, count|
          assert_equal 10, duration
          tries = count
          super 0, count # Let's not really sleep that long…
        end
      end
      assert_raise(MyException) do
        attempt(attempts: 3, exception_class: MyException, reraise: true, sleep: 10) do |c|
          raise MyException
        end
      end
      assert_equal 2, tries
    ensure
      singleton_class.class_eval do
        method_defined?(:sleep_duration) and remove_method :sleep_duration
      end
    end

    def test_reraise_exception_with_proc_sleep
      tries = 0
      singleton_class.class_eval do
        define_method(:sleep_duration) do |duration, count|
          assert_kind_of Proc, duration
          tries = count
          super duration, count
        end
      end
      assert_raise(MyException) do
        attempt(attempts: 3, exception_class: MyException, reraise: true, sleep: -> x { 0 }) do |c|
          raise MyException
        end
      end
      assert_equal 2, tries
    ensure
      singleton_class.class_eval do
        method_defined?(:sleep_duration) and remove_method :sleep_duration
      end
    end
  end
end<|MERGE_RESOLUTION|>--- conflicted
+++ resolved
@@ -8,22 +8,14 @@
     class MyException < Exception; end
 
     def test_attempt_with_invalid_arguments
-      assert_raise(ArgumentError) { attempt(:attempts => 0) {  } }
+      assert_raise(ArgumentError) { attempt(attempts: 0) {  } }
     end
 
     def test_attempt_block_condition
-<<<<<<< HEAD
       assert attempt(attempts: 1, exception_class: nil) { |c| c == 1 }
       assert attempt(attempts: 3, exception_class: nil) { |c| c == 1 }
       assert_equal false, attempt(attempts: 3, exception_class: nil) { |c| c == 4 }
-      assert_nil attempt(attempts: 0, exception_class: nil) { |c| c == 4 }
-      assert_raise(Exception) { attempt(attempts: 3, exception_class: nil) { raise Exception } }
-=======
-      assert attempt(:attempts => 1, :exception_class => nil) { |c| c == 1 }
-      assert attempt(:attempts => 3, :exception_class => nil) { |c| c == 1 }
-      assert_equal false, attempt(:attempts => 3, :exception_class => nil) { |c| c == 4 }
-      assert_raise(MyException) { attempt(:attempts => 3, :exception_class => nil) { raise MyException } }
->>>>>>> fbe2ddec
+      assert_raise(MyException) { attempt(attempts: 3, exception_class: nil) { raise MyException } }
     end
 
     def test_attempt_default_exception
@@ -34,17 +26,10 @@
     end
 
     def test_attempt_exception
-<<<<<<< HEAD
-      assert attempt(attempts: 1, exception_class: MyException) { |c| c != 1 and raise MyException }
-      assert attempt(attempts: 3, exception_class: MyException) { |c| c != 1 and raise MyException }
-      assert_nil attempt(attempts: 0, exception_class: MyException) { |c| c != 4 and raise MyException }
-      assert_raise(Exception) { attempt(attempts: 3, exception_class: MyException) { raise Exception } }
-=======
       assert_equal false,
-        attempt(:attempts => 3, :exception_class => MyException) { raise MyException }
+        attempt(attempts: 3, exception_class: MyException) { raise MyException }
       assert_equal true,
-        attempt(:attempts => 3, :exception_class => MyException) { |c| c == 1 and raise MyException }
->>>>>>> fbe2ddec
+        attempt(attempts: 3, exception_class: MyException) { |c| c == 1 and raise MyException }
     end
 
     def test_reraise_exception
