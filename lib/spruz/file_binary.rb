--- conflicted
+++ resolved
@@ -29,19 +29,11 @@
     # considered to be binary, and nil if it was empty.
     #
     # A file is considered to be binary if the percentage of zeros exceeds
-<<<<<<< HEAD
-    # +options[:percentage_zeros]+ or the percentage of binary bytes (8-th bit
-    # is 1) exceeds +options[:percentage_binary]+ in the buffer of size
-    # options[:buffer_size] that is checked (beginning from offset
-    # options[:offset]). If an option isn't given the one from
-    # FileBinary.default_options is used instead.
-=======
     # <tt>options[:percentage_zeros]</tt> or the percentage of binary bytes
     # (8-th bit is 1) exceeds <tt>options[:percentage_binary]</tt> in the
     # buffer of size <tt>options[:buffer_size]</tt> that is checked (beginning
     # from offset <tt>options[:offset]</tt>). If an option isn't given the one
     # from FileBinary.default_options is used instead.
->>>>>>> 1bab3b6c
     def binary?(options = {})
       options |= FileBinary.default_options
       old_pos = tell
